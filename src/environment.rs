--- conflicted
+++ resolved
@@ -192,23 +192,9 @@
         Ok(_) => println!("Tool directory setup complete"),
         Err(e) => println!("Error setting up tool directory: {}", e),
     }
-<<<<<<< HEAD
-    println!("Environment check completed!");
-}
-
-#[cfg(test)]
-mod tests {
-    use super::*;
-
-    #[test]
-    fn os_right() {
-        let os: String = String::from("linux");
-        assert_eq!(os, get_os().unwrap())
-=======
     match init_helm() {
         Ok(_) => println!("Helm initialized successfully"),
         Err(e) => println!("Error initializing helm: {}", e),
->>>>>>> f1d3e84f
     }
     println!("Environment check completed!");
 }