--- conflicted
+++ resolved
@@ -230,21 +230,11 @@
         let pod_name = pod_name.trim();
         if self.pod_list.contains(&pod_name.to_string()) {
             println!("Connecting to pod: {}...", pod_name);
-<<<<<<< HEAD
-
-=======
-            
->>>>>>> ac5f2baf
             // Use Command::status to run interactively instead of output
             let status = Command::new("kubectl")
                 .args(["exec", "-it", pod_name, "--", "sh", "/cmd.sh"])
                 .status()
                 .expect("Failed to execute command");
-<<<<<<< HEAD
-
-=======
-                
->>>>>>> ac5f2baf
             if !status.success() {
                 eprintln!("Error: kubectl command failed with status: {}", status);
             }
@@ -252,11 +242,7 @@
             eprintln!("Pod {} not found in the list.", pod_name);
         }
     }
-<<<<<<< HEAD
     pub fn uninstall_pod(&mut self) {
-=======
-    pub fn uninstall_pod(&self) {
->>>>>>> ac5f2baf
         println!("Please input the pod name you want to uninstall:");
         let mut pod_name = String::new();
         io::stdin()
@@ -269,11 +255,7 @@
         }
         let podname_split = pod_name.split('-').next().unwrap_or(&pod_name);
         let output = Command::new("helm")
-<<<<<<< HEAD
             .args(["uninstall", podname_split])
-=======
-            .args(["uninstall", &pod_name])
->>>>>>> ac5f2baf
             .output()
             .expect("Failed to uninstall pod");
         if output.status.success() {
